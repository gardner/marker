--- conflicted
+++ resolved
@@ -1,172 +1,4 @@
 from marker.scripts.run_streamlit_app import streamlit_app_cli
 
-<<<<<<< HEAD
-from marker.settings import settings
-
-os.environ["PYTORCH_ENABLE_MPS_FALLBACK"] = "1"
-os.environ["IN_STREAMLIT"] = "true"
-
-import base64
-import io
-import re
-import tempfile
-from typing import Any, Dict
-
-import pypdfium2
-import streamlit as st
-from PIL import Image
-
-from marker.converters.pdf import PdfConverter
-from marker.models import create_model_dict
-from marker.config.parser import ConfigParser
-from marker.output import text_from_rendered
-
-@st.cache_resource()
-def load_models():
-    return create_model_dict()
-
-
-def convert_pdf(fname: str, config_parser: ConfigParser) -> (str, Dict[str, Any], dict):
-    config_dict = config_parser.generate_config_dict()
-    config_dict["pdftext_workers"] = 1
-    converter = PdfConverter(
-        config=config_dict,
-        artifact_dict=model_dict,
-        processor_list=config_parser.get_processors(),
-        renderer=config_parser.get_renderer()
-    )
-    return converter(fname)
-
-
-def open_pdf(pdf_file):
-    stream = io.BytesIO(pdf_file.getvalue())
-    return pypdfium2.PdfDocument(stream)
-
-
-def img_to_html(img, img_alt):
-    img_bytes = io.BytesIO()
-    img.save(img_bytes, format=settings.OUTPUT_IMAGE_FORMAT)
-    img_bytes = img_bytes.getvalue()
-    encoded = base64.b64encode(img_bytes).decode()
-    img_html = f'<img src="data:image/{settings.OUTPUT_IMAGE_FORMAT.lower()};base64,{encoded}" alt="{img_alt}" style="max-width: 100%;">'
-    return img_html
-
-
-def markdown_insert_images(markdown, images):
-    image_tags = re.findall(r'(!\[(?P<image_title>[^\]]*)\]\((?P<image_path>[^\)"\s]+)\s*([^\)]*)\))', markdown)
-
-    for image in image_tags:
-        image_markdown = image[0]
-        image_alt = image[1]
-        image_path = image[2]
-        if image_path in images:
-            markdown = markdown.replace(image_markdown, img_to_html(images[image_path], image_alt))
-    return markdown
-
-
-@st.cache_data()
-def get_page_image(pdf_file, page_num, dpi=96):
-    doc = open_pdf(pdf_file)
-    renderer = doc.render(
-        pypdfium2.PdfBitmap.to_pil,
-        page_indices=[page_num],
-        scale=dpi / 72,
-    )
-    png = list(renderer)[0]
-    png_image = png.convert("RGB")
-    return png_image
-
-
-@st.cache_data()
-def page_count(pdf_file):
-    doc = open_pdf(pdf_file)
-    return len(doc) - 1
-
-
-st.set_page_config(layout="wide")
-col1, col2 = st.columns([.5, .5])
-
-model_dict = load_models()
-
-
-st.markdown("""
-# Marker Demo
-
-This app will let you try marker, a PDF -> Markdown converter. It works with any languages, and extracts images, tables, equations, etc.
-
-Find the project [here](https://github.com/VikParuchuri/marker).
-""")
-
-in_file = st.sidebar.file_uploader("PDF file:", type=["pdf"])
-
-if in_file is None:
-    st.stop()
-
-filetype = in_file.type
-
-with col1:
-    page_count = page_count(in_file)
-    page_number = st.number_input(f"Page number out of {page_count}:", min_value=0, value=0, max_value=page_count)
-    pil_image = get_page_image(in_file, page_number)
-
-    st.image(pil_image, caption="PDF file (preview)", use_container_width=True)
-
-page_range = st.sidebar.text_input("Page range to parse, comma separated like 0,5-10,20", value=f"{page_number}-{page_number}")
-output_format = st.sidebar.selectbox("Output format", ["markdown", "json", "html"], index=0)
-run_marker = st.sidebar.button("Run Marker")
-
-use_llm = st.sidebar.checkbox("Use LLM", help="Use LLM for higher quality processing", value=False)
-force_ocr = st.sidebar.checkbox("Force OCR", help="Force OCR on all pages", value=False)
-strip_existing_ocr = st.sidebar.checkbox("Strip existing OCR", help="Strip existing OCR text from the PDF and re-OCR.", value=False)
-debug = st.sidebar.checkbox("Debug", help="Show debug information", value=False)
-
-if not run_marker:
-    st.stop()
-
-# Run Marker
-with tempfile.TemporaryDirectory() as tmp_dir:
-    temp_pdf = os.path.join(tmp_dir, 'temp.pdf')
-    with open(temp_pdf, 'wb') as f:
-        f.write(in_file.getvalue())
-
-    cli_options = {
-        "output_format": output_format,
-        "page_range": page_range,
-        "force_ocr": force_ocr,
-        "debug": debug,
-        "output_dir": settings.DEBUG_DATA_FOLDER if debug else None,
-        "use_llm": use_llm,
-        "strip_existing_ocr": strip_existing_ocr
-    }
-    config_parser = ConfigParser(cli_options)
-    rendered = convert_pdf(
-        temp_pdf,
-        config_parser
-    )
-    page_range = config_parser.generate_config_dict()["page_range"]
-    first_page = page_range[0] if page_range else 0
-
-text, ext, images = text_from_rendered(rendered)
-with col2:
-    if output_format == "markdown":
-        text = markdown_insert_images(text, images)
-        st.markdown(text, unsafe_allow_html=True)
-    elif output_format == "json":
-        st.json(text)
-    elif output_format == "html":
-        st.html(text)
-
-if debug:
-    with col1:
-        debug_data_path = rendered.metadata.get("debug_data_path")
-        if debug_data_path:
-            pdf_image_path = os.path.join(debug_data_path, f"pdf_page_{first_page}.png")
-            img = Image.open(pdf_image_path)
-            st.image(img, caption="PDF debug image", use_container_width=True)
-            layout_image_path = os.path.join(debug_data_path, f"layout_page_{first_page}.png")
-            img = Image.open(layout_image_path)
-            st.image(img, caption="Layout debug image", use_container_width=True)
-=======
 if __name__ == "__main__":
-    streamlit_app_cli()
->>>>>>> b75c4042
+    streamlit_app_cli()