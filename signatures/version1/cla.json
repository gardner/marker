--- conflicted
+++ resolved
@@ -191,8 +191,6 @@
       "created_at": "2025-02-22T04:34:27Z",
       "repoId": 712111618,
       "pullRequestNo": 574
-<<<<<<< HEAD
-=======
     },
     {
       "name": "denisshepelin",
@@ -209,7 +207,6 @@
       "created_at": "2025-03-19T06:25:13Z",
       "repoId": 712111618,
       "pullRequestNo": 609
->>>>>>> 73407032
     }
   ]
 }